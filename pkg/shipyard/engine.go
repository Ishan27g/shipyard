--- conflicted
+++ resolved
@@ -209,13 +209,8 @@
 	}
 
 	for _, c := range c.Clusters {
-<<<<<<< HEAD
-		p := providers.NewCluster(*c, cc.ContainerTasks, cc.Kubernetes, l)
-		oc[2] = append(oc[2], p)
-=======
 		p := providers.NewCluster(*c, cc.ContainerTasks, cc.Kubernetes, cc.HTTP, l)
 		oc = append(oc, p)
->>>>>>> 36b23e0e
 	}
 
 	for _, c := range c.HelmCharts {
